"""Dataset utilities for the autoregressive grid Transformer."""
from __future__ import annotations

import json
from dataclasses import dataclass
from typing import Dict, Iterable, List, Tuple

import numpy as np
import pandas as pd
import torch
from torch.utils.data import Dataset

DIRECTIONS: Tuple[Tuple[int, int], ...] = (
    (-1, 0),  # N
    (-1, 1),  # NE
    (0, 1),   # E
    (1, 1),   # SE
    (1, 0),   # S
    (1, -1),  # SW
    (0, -1),  # W
    (-1, -1), # NW
)

EDGE_TOKENS = [
    "EDGE_N",
    "EDGE_NE",
    "EDGE_E",
    "EDGE_SE",
    "EDGE_S",
    "EDGE_SW",
    "EDGE_W",
    "EDGE_NW",
]


@dataclass
class ZoneExample:
    """Container for a single zone example."""

    zone_id: str
    zone_type_id: int
    prompt: Dict[str, torch.Tensor]
    cell_class: torch.LongTensor
    is_living: torch.FloatTensor
    is_living_mask: torch.FloatTensor
    storeys: torch.FloatTensor
    storeys_mask: torch.FloatTensor
    living_area: torch.FloatTensor
    living_area_mask: torch.FloatTensor
    service_presence: torch.FloatTensor
    service_presence_mask: torch.FloatTensor
    service_capacity: torch.FloatTensor
    service_capacity_mask: torch.FloatTensor
    edge_distances: torch.FloatTensor


def _compute_directional_distances(rows: np.ndarray, cols: np.ndarray, ring_index: np.ndarray) -> np.ndarray:
    """Compute distances to the boundary along the eight cardinal/diagonal directions."""
    coords = list(zip(rows.tolist(), cols.tolist()))
    coord_to_idx = {coord: idx for idx, coord in enumerate(coords)}
    boundary = {coord for coord, r in zip(coords, ring_index.tolist()) if r == 0}
    distances = np.zeros((len(coords), len(DIRECTIONS)), dtype=np.float32)
    for idx, (r, c) in enumerate(coords):
        for dir_id, (dr, dc) in enumerate(DIRECTIONS):
            steps = 0
            rr, cc = r, c
            while True:
                rr += dr
                cc += dc
                coord = (rr, cc)
                if coord not in coord_to_idx:
                    break
                steps += 1
                if coord in boundary:
                    break
            distances[idx, dir_id] = steps
    return distances


def _parse_service_json(raw: str | float | None) -> Dict[str, float]:
    if raw is None or (isinstance(raw, float) and np.isnan(raw)):
        return {}
    if isinstance(raw, dict):
        return {str(k): float(v) for k, v in raw.items() if v is not None}
    try:
        data = json.loads(raw)
    except (TypeError, json.JSONDecodeError):
        return {}
    result: Dict[str, float] = {}
    for key, value in data.items():
        if value is None:
            continue
        result[str(key)] = float(value)
    return result


class GridDataset(Dataset):
    """PyTorch dataset that yields :class:`ZoneExample` objects."""

    def __init__(
        self,
        grid_path: str,
        descriptions_path: str,
        *,
        min_cells: int = 16,
        max_context: int | None = None,
    ) -> None:
        super().__init__()
        self.grid_df = pd.read_parquet(grid_path)
        self.desc_df = pd.read_parquet(descriptions_path)
        self.min_cells = min_cells
        self.max_context = max_context

        self.zone_groups = self.grid_df.groupby("zone_id")
        self.zone_meta = {row.zone_id: row for row in self.desc_df.itertuples(index=False)}

        self.zone_ids: List[str] = []
        self.service_types: List[str] = []
        self.service_type_to_id: Dict[str, int] = {}
        self.zone_type_to_id: Dict[str, int] = {}
        self.id_to_zone_type: Dict[int, str] = {}
        self.service_type_to_id: Dict[str, int] = {}

        self.service_presence_col = next(
            (
                col
                for col in (
                    "service_types_json",
                    "service_types",
                    "service_presence_json",
                    "service_presence",
                )
                if col in self.grid_df.columns
            ),
            None,
        )
        self.service_capacity_col = next(
            (
                col
                for col in (
                    "service_capacity_distribution",
                    "service_capacities_json",
                    "service_capacity_json",
                    "service_capacity_by_type",
                )
                if col in self.grid_df.columns
            ),
            None,
        )

        self._prepare_vocabularies()
        self._collect_normalization_stats()

    def _prepare_vocabularies(self) -> None:
        service_types: set[str] = set()
<<<<<<< HEAD
        for raw in self.grid_df.get("service_types_json", pd.Series(dtype=object)).dropna():
            for name in _parse_service_json(raw).keys():
                service_types.add(str(name))
        for raw in self.grid_df.get("service_capacity_json", pd.Series(dtype=object)).dropna():
            for name in _parse_service_json(raw).keys():
                service_types.add(str(name))
=======
        if "service_type_name" in self.grid_df.columns:
            for name in self.grid_df["service_type_name"].dropna().unique():
                service_types.add(str(name))
        json_columns = [col for col in (self.service_presence_col, self.service_capacity_col) if col]
        for col in json_columns:
            series = self.grid_df[col]
            for raw in series.dropna().tolist():
                for service in _parse_service_json(raw).keys():
                    service_types.add(service)
>>>>>>> ee202753
        self.service_types = sorted(service_types)
        self.service_type_to_id = {service: idx for idx, service in enumerate(self.service_types)}
        zone_types = sorted({str(row.zone_type) for row in self.desc_df.itertuples(index=False)})
        self.zone_type_to_id = {z: i for i, z in enumerate(zone_types)}
        self.id_to_zone_type = {i: z for z, i in self.zone_type_to_id.items()}
        for zone_id, group in self.zone_groups:
            if len(group) < self.min_cells:
                continue
            self.zone_ids.append(zone_id)

    def _collect_normalization_stats(self) -> None:
        living = []
        capacities: Dict[str, List[float]] = {service: [] for service in self.service_types}
        for zone_id in self.zone_ids:
            group = self.zone_groups.get_group(zone_id)
            meta = self.zone_meta.get(zone_id)
            if meta is None:
                continue
            num_cells = len(group)
            total_living = getattr(meta, "total_living_area", float("nan"))
            if total_living and not np.isnan(total_living) and total_living > 0:
                living.append(np.log1p(float(total_living) / num_cells))
            service_cap = _parse_service_json(getattr(meta, "service_capacities", None))
            for service, value in service_cap.items():
                if service not in capacities:
                    continue
                if value > 0:
                    capacities[service].append(np.log1p(float(value) / num_cells))
        self.living_mean = float(np.mean(living)) if living else 0.0
        self.living_std = float(np.std(living)) if living else 1.0
        self.capacity_mean: Dict[str, float] = {}
        self.capacity_std: Dict[str, float] = {}
        for service in self.service_types:
            values = capacities.get(service, [])
            if values:
                self.capacity_mean[service] = float(np.mean(values))
                self.capacity_std[service] = float(np.std(values))
            else:
                self.capacity_mean[service] = 0.0
                self.capacity_std[service] = 1.0

    def __len__(self) -> int:
        return len(self.zone_ids)

    def __getitem__(self, index: int) -> ZoneExample:
        zone_id = self.zone_ids[index]
        group = self.zone_groups.get_group(zone_id).sort_values([
            "ring_index",
            "ring_order",
        ])
        if self.max_context is not None:
            group = group.head(self.max_context)
        rows = group["row"].to_numpy()
        cols = group["col"].to_numpy()
        ring_index = group["ring_index"].to_numpy()
        distances = _compute_directional_distances(rows, cols, ring_index)

        zone_type = str(self.zone_meta[zone_id].zone_type)
        zone_type_id = self.zone_type_to_id[zone_type]
        num_cells = len(group)
        meta = self.zone_meta[zone_id]
        total_living = getattr(meta, "total_living_area", float("nan"))
        if total_living and not np.isnan(total_living) and total_living > 0:
            living_density = np.log1p(float(total_living) / num_cells)
            living_prompt = (living_density - self.living_mean) / max(self.living_std, 1e-6)
            living_mask = 1.0
        else:
            living_prompt = 0.0
            living_mask = 0.0
        service_cap = _parse_service_json(getattr(meta, "service_capacities", None))
        service_prompt = np.zeros(len(self.service_types), dtype=np.float32)
        service_prompt_mask = np.zeros(len(self.service_types), dtype=np.float32)
        for i, service in enumerate(self.service_types):
            value = service_cap.get(service)
            if value is None or value <= 0:
                continue
            density = np.log1p(float(value) / num_cells)
            mean = self.capacity_mean.get(service, 0.0)
            std = self.capacity_std.get(service, 1.0)
            service_prompt[i] = (density - mean) / max(std, 1e-6)
            service_prompt_mask[i] = 1.0

        building_present = group["building_id"].notna().to_numpy()
<<<<<<< HEAD
        if "service_types_json" in group:
            service_counts_series = group["service_types_json"].apply(_parse_service_json)
        else:
            service_counts_series = pd.Series([{} for _ in range(num_cells)], index=group.index)
        if "service_capacity_json" in group:
            service_capacity_series = group["service_capacity_json"].apply(_parse_service_json)
        else:
            service_capacity_series = pd.Series([{} for _ in range(num_cells)], index=group.index)

        service_counts_list = service_counts_series.tolist()
        service_capacity_list = service_capacity_series.tolist()
        service_present = np.array([bool(entry) for entry in service_counts_list], dtype=bool)
        both = building_present & service_present
        cell_class = np.full(num_cells, 0, dtype=np.int64)
        cell_class[building_present & ~service_present] = 1
        cell_class[service_present & ~building_present] = 2
        cell_class[both] = 3

=======
        service_present = np.zeros(num_cells, dtype=bool)
>>>>>>> ee202753
        living_area = group["building_living_area"].fillna(0.0).to_numpy(dtype=np.float32)
        is_living = (living_area > 0).astype(np.float32)
        is_living_mask = building_present.astype(np.float32)
        living_area_mask = building_present.astype(np.float32)
        storeys = group["building_storeys_count"].fillna(0.0).to_numpy(dtype=np.float32)
        storeys_available = group["building_storeys_count"].notna().to_numpy()
        storeys_mask = np.logical_and(storeys_available, building_present).astype(np.float32)

<<<<<<< HEAD
        service_type_ids = np.full(num_cells, -1, dtype=np.int64)
        service_capacity = np.zeros(num_cells, dtype=np.float32)
        for idx_cell, (counts, capacities) in enumerate(zip(service_counts_list, service_capacity_list)):
            primary_type = "__none__"
            if capacities:
                primary_type = max(capacities.items(), key=lambda item: float(item[1]))[0]
                service_capacity[idx_cell] = float(sum(float(v) for v in capacities.values()))
            elif counts:
                primary_type = max(counts.items(), key=lambda item: float(item[1]))[0]
            mapped = self.service_type_to_id.get(str(primary_type))
            if mapped is not None:
                service_type_ids[idx_cell] = mapped
        service_type_mask = service_present.astype(np.float32)
        service_capacity_mask = (service_capacity > 0).astype(np.float32)
=======
        service_presence = np.zeros((num_cells, len(self.service_types)), dtype=np.float32)
        service_presence_mask = np.zeros_like(service_presence)
        service_capacity = np.zeros((num_cells, len(self.service_types)), dtype=np.float32)
        service_capacity_mask = np.zeros_like(service_capacity)

        def _update_presence(idx: int, mapping: Dict[str, float]) -> bool:
            has_service = False
            for service_name, value in mapping.items():
                if service_name not in self.service_type_to_id:
                    continue
                if value <= 0:
                    continue
                col_idx = self.service_type_to_id[service_name]
                service_presence[idx, col_idx] = 1.0
                has_service = True
            return has_service

        def _update_capacity(idx: int, mapping: Dict[str, float]) -> bool:
            has_service = False
            for service_name, value in mapping.items():
                if service_name not in self.service_type_to_id:
                    continue
                if value <= 0:
                    continue
                col_idx = self.service_type_to_id[service_name]
                service_capacity[idx, col_idx] = float(value)
                service_presence[idx, col_idx] = 1.0
                has_service = True
            return has_service

        for cell_idx in range(num_cells):
            presence_map: Dict[str, float] = {}
            if self.service_presence_col and self.service_presence_col in group.columns:
                presence_map = _parse_service_json(group.iloc[cell_idx][self.service_presence_col])
            elif "service_type_name" in group.columns:
                name = group.iloc[cell_idx]["service_type_name"]
                if pd.notna(name):
                    presence_map = {str(name): 1.0}

            capacity_map: Dict[str, float] = {}
            if self.service_capacity_col and self.service_capacity_col in group.columns:
                capacity_map = _parse_service_json(group.iloc[cell_idx][self.service_capacity_col])
            elif "service_capacity" in group.columns and "service_type_name" in group.columns:
                cap_value = group.iloc[cell_idx]["service_capacity"]
                name = group.iloc[cell_idx]["service_type_name"]
                if pd.notna(cap_value) and pd.notna(name):
                    capacity_map = {str(name): float(cap_value)}

            has_service = False
            if presence_map:
                has_service = _update_presence(cell_idx, presence_map)
            if capacity_map:
                has_service = _update_capacity(cell_idx, capacity_map) or has_service

            if has_service:
                service_presence_mask[cell_idx, :] = 1.0
                service_capacity_mask[cell_idx, :] = service_presence[cell_idx]
                service_present[cell_idx] = True

        both = building_present & service_present
        cell_class = np.full(num_cells, 0, dtype=np.int64)
        cell_class[building_present & ~service_present] = 1
        cell_class[service_present & ~building_present] = 2
        cell_class[both] = 3
>>>>>>> ee202753

        prompt = {
            "zone_type_id": torch.tensor(zone_type_id, dtype=torch.long),
            "living_area": torch.tensor([living_prompt], dtype=torch.float32),
            "living_area_mask": torch.tensor([living_mask], dtype=torch.float32),
            "service_cap": torch.from_numpy(service_prompt),
            "service_cap_mask": torch.from_numpy(service_prompt_mask),
        }
        return ZoneExample(
            zone_id=str(zone_id),
            zone_type_id=zone_type_id,
            prompt=prompt,
            cell_class=torch.from_numpy(cell_class),
            is_living=torch.from_numpy(is_living),
            is_living_mask=torch.from_numpy(is_living_mask),
            storeys=torch.from_numpy(storeys),
            storeys_mask=torch.from_numpy(storeys_mask),
            living_area=torch.from_numpy(living_area),
            living_area_mask=torch.from_numpy(living_area_mask),
            service_presence=torch.from_numpy(service_presence),
            service_presence_mask=torch.from_numpy(service_presence_mask),
            service_capacity=torch.from_numpy(service_capacity),
            service_capacity_mask=torch.from_numpy(service_capacity_mask),
            edge_distances=torch.from_numpy(distances),
        )


def collate_zone_batch(batch: Iterable[ZoneExample]) -> Dict[str, torch.Tensor]:
    """Pad and collate a batch of :class:`ZoneExample` objects."""
    batch_list = list(batch)
    max_cells = max(example.cell_class.numel() for example in batch_list)
    B = len(batch_list)

    inputs = {}
    cell_class = torch.full((B, max_cells), -1, dtype=torch.long)
    mask = torch.zeros((B, max_cells), dtype=torch.float32)
    edge_distances = torch.zeros((B, max_cells, len(DIRECTIONS)), dtype=torch.float32)
    is_living = torch.zeros((B, max_cells), dtype=torch.float32)
    is_living_mask = torch.zeros((B, max_cells), dtype=torch.float32)
    storeys = torch.zeros((B, max_cells), dtype=torch.float32)
    storeys_mask = torch.zeros((B, max_cells), dtype=torch.float32)
    living_area = torch.zeros((B, max_cells), dtype=torch.float32)
    living_area_mask = torch.zeros((B, max_cells), dtype=torch.float32)
    service_dim = batch_list[0].service_presence.size(1) if batch_list else 0
    service_presence = torch.zeros((B, max_cells, service_dim), dtype=torch.float32)
    service_presence_mask = torch.zeros((B, max_cells, service_dim), dtype=torch.float32)
    service_capacity = torch.zeros((B, max_cells, service_dim), dtype=torch.float32)
    service_capacity_mask = torch.zeros((B, max_cells, service_dim), dtype=torch.float32)

    zone_type_ids = torch.tensor([ex.zone_type_id for ex in batch_list], dtype=torch.long)
    living_prompt = torch.stack([ex.prompt["living_area"] for ex in batch_list], dim=0)
    living_prompt_mask = torch.stack([ex.prompt["living_area_mask"] for ex in batch_list], dim=0)
    service_prompt = torch.stack([ex.prompt["service_cap"] for ex in batch_list], dim=0)
    service_prompt_mask = torch.stack([ex.prompt["service_cap_mask"] for ex in batch_list], dim=0)

    for i, example in enumerate(batch_list):
        length = example.cell_class.numel()
        cell_class[i, :length] = example.cell_class
        mask[i, :length] = 1.0
        edge_distances[i, :length] = example.edge_distances
        is_living[i, :length] = example.is_living
        is_living_mask[i, :length] = example.is_living_mask
        storeys[i, :length] = example.storeys
        storeys_mask[i, :length] = example.storeys_mask
        living_area[i, :length] = example.living_area
        living_area_mask[i, :length] = example.living_area_mask
        service_presence[i, :length] = example.service_presence
        service_presence_mask[i, :length] = example.service_presence_mask
        service_capacity[i, :length] = example.service_capacity
        service_capacity_mask[i, :length] = example.service_capacity_mask

    inputs.update({
        "cell_class": cell_class,
        "sequence_mask": mask,
        "edge_distances": edge_distances,
        "is_living": is_living,
        "is_living_mask": is_living_mask,
        "storeys": storeys,
        "storeys_mask": storeys_mask,
        "living_area": living_area,
        "living_area_mask": living_area_mask,
        "service_presence": service_presence,
        "service_presence_mask": service_presence_mask,
        "service_capacity": service_capacity,
        "service_capacity_mask": service_capacity_mask,
        "zone_type_ids": zone_type_ids,
        "living_prompt": living_prompt,
        "living_prompt_mask": living_prompt_mask,
        "service_prompt": service_prompt,
        "service_prompt_mask": service_prompt_mask,
        "num_cells": mask.sum(dim=1),
    })
    return inputs<|MERGE_RESOLUTION|>--- conflicted
+++ resolved
@@ -153,14 +153,12 @@
 
     def _prepare_vocabularies(self) -> None:
         service_types: set[str] = set()
-<<<<<<< HEAD
         for raw in self.grid_df.get("service_types_json", pd.Series(dtype=object)).dropna():
             for name in _parse_service_json(raw).keys():
                 service_types.add(str(name))
         for raw in self.grid_df.get("service_capacity_json", pd.Series(dtype=object)).dropna():
             for name in _parse_service_json(raw).keys():
                 service_types.add(str(name))
-=======
         if "service_type_name" in self.grid_df.columns:
             for name in self.grid_df["service_type_name"].dropna().unique():
                 service_types.add(str(name))
@@ -170,7 +168,6 @@
             for raw in series.dropna().tolist():
                 for service in _parse_service_json(raw).keys():
                     service_types.add(service)
->>>>>>> ee202753
         self.service_types = sorted(service_types)
         self.service_type_to_id = {service: idx for idx, service in enumerate(self.service_types)}
         zone_types = sorted({str(row.zone_type) for row in self.desc_df.itertuples(index=False)})
@@ -254,7 +251,6 @@
             service_prompt_mask[i] = 1.0
 
         building_present = group["building_id"].notna().to_numpy()
-<<<<<<< HEAD
         if "service_types_json" in group:
             service_counts_series = group["service_types_json"].apply(_parse_service_json)
         else:
@@ -273,9 +269,7 @@
         cell_class[service_present & ~building_present] = 2
         cell_class[both] = 3
 
-=======
         service_present = np.zeros(num_cells, dtype=bool)
->>>>>>> ee202753
         living_area = group["building_living_area"].fillna(0.0).to_numpy(dtype=np.float32)
         is_living = (living_area > 0).astype(np.float32)
         is_living_mask = building_present.astype(np.float32)
@@ -284,7 +278,6 @@
         storeys_available = group["building_storeys_count"].notna().to_numpy()
         storeys_mask = np.logical_and(storeys_available, building_present).astype(np.float32)
 
-<<<<<<< HEAD
         service_type_ids = np.full(num_cells, -1, dtype=np.int64)
         service_capacity = np.zeros(num_cells, dtype=np.float32)
         for idx_cell, (counts, capacities) in enumerate(zip(service_counts_list, service_capacity_list)):
@@ -299,7 +292,6 @@
                 service_type_ids[idx_cell] = mapped
         service_type_mask = service_present.astype(np.float32)
         service_capacity_mask = (service_capacity > 0).astype(np.float32)
-=======
         service_presence = np.zeros((num_cells, len(self.service_types)), dtype=np.float32)
         service_presence_mask = np.zeros_like(service_presence)
         service_capacity = np.zeros((num_cells, len(self.service_types)), dtype=np.float32)
@@ -364,7 +356,6 @@
         cell_class[building_present & ~service_present] = 1
         cell_class[service_present & ~building_present] = 2
         cell_class[both] = 3
->>>>>>> ee202753
 
         prompt = {
             "zone_type_id": torch.tensor(zone_type_id, dtype=torch.long),
